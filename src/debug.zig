const std = @import("std");
const types = @import("types.zig");
const Writer = std.io.AnyWriter;
const OpCode = types.OpCode;
const Chunk = types.Chunk;
const ArrayList = std.ArrayList;

const printValue = types.printValue;

pub fn dissasembleChunk(chunk: *Chunk, name: []const u8, out: Writer) !void {
    try out.print("== {s} ==\n", .{name});

    var offset: usize = 0;
    while (offset < chunk.code.items.len) {
        offset = try dissasembleInstruction(chunk, offset, out);
    }
}

fn dissasembleInstruction(chunk: *Chunk, offset: usize, out: Writer) !usize {
    try out.print("{d:0>4} ", .{offset});
    if (offset > 0 and chunk.code.items[offset].line == chunk.code.items[offset - 1].line) {
        try out.print("   | ", .{});
    } else {
        try out.print("{d:0>4} ", .{chunk.code.items[offset].line});
    }

    const instruction = chunk.code.items[offset].byte;
    switch (instruction) {
        @intFromEnum(OpCode.constant) => return constantInstruction(
            "OP_CONSTANT",
            chunk,
            offset,
            out,
        ),
        @intFromEnum(OpCode.nil) => return simpleInstruction("OP_NIL", offset, out),
        @intFromEnum(OpCode.true_) => return simpleInstruction("OP_TRUE", offset, out),
        @intFromEnum(OpCode.false_) => return simpleInstruction("OP_FALSE", offset, out),
        @intFromEnum(OpCode.pop) => return simpleInstruction("OP_POP", offset, out),
<<<<<<< HEAD
        @intFromEnum(OpCode.get_local) => return byteInstruction(
            "OP_GET_LOCAL",
            chunk,
            offset,
            out,
        ),
        @intFromEnum(OpCode.set_local) => return byteInstruction(
            "OP_SET_LOCAL",
            chunk,
            offset,
            out,
        ),
        @intFromEnum(OpCode.get_global) => return constantInstruction(
            "OP_GET_GLOBAL",
            chunk,
            offset,
            out,
        ),
        @intFromEnum(OpCode.define_global) => return constantInstruction("OP_DEFINE_GLOBAL", chunk, offset, out),
        @intFromEnum(OpCode.set_global) => return constantInstruction(
            "OP_SET_GLOBAL",
            chunk,
            offset,
            out,
        ),
=======
        @intFromEnum(OpCode.get_local) => return byteInstruction("OP_GET_LOCAL", chunk, offset, out),
        @intFromEnum(OpCode.set_local) => return byteInstruction("OP_SET_LOCAL", chunk, offset, out),
        @intFromEnum(OpCode.get_global) => return constantInstruction("OP_GET_GLOBAL", chunk, offset, out),
        @intFromEnum(OpCode.define_global) => return constantInstruction("OP_DEFINE_GLOBAL", chunk, offset, out),
        @intFromEnum(OpCode.set_global) => return constantInstruction("OP_SET_GLOBAL", chunk, offset, out),
>>>>>>> d303469c
        @intFromEnum(OpCode.equal) => return simpleInstruction("OP_EQUAL", offset, out),
        @intFromEnum(OpCode.greater) => return simpleInstruction("OP_GREATER", offset, out),
        @intFromEnum(OpCode.less) => return simpleInstruction("OP_LESS", offset, out),
        @intFromEnum(OpCode.add) => return simpleInstruction("OP_ADD", offset, out),
        @intFromEnum(OpCode.subtract) => return simpleInstruction("OP_SUBTRACT", offset, out),
        @intFromEnum(OpCode.multiply) => return simpleInstruction("OP_MULTIPLY", offset, out),
        @intFromEnum(OpCode.divide) => return simpleInstruction("OP_DIVIDE", offset, out),
        @intFromEnum(OpCode.not) => return simpleInstruction("OP_NOT", offset, out),
        @intFromEnum(OpCode.negate) => return simpleInstruction("OP_NEGATE", offset, out),
        @intFromEnum(OpCode.print) => return simpleInstruction("OP_PRINT", offset, out),
        @intFromEnum(OpCode.return_) => return simpleInstruction("OP_RETURN", offset, out),
        else => {
            try out.print("Unknown opcode {any}\n", .{instruction});
            return offset + 1;
        },
    }
}

fn simpleInstruction(name: []const u8, offset: usize, out: Writer) !usize {
    try out.print("{s}\n", .{name});
    return offset + 1;
}

fn byteInstruction(name: []const u8, chunk: *Chunk, offset: usize, out: Writer) !usize {
    const slot = chunk.code.items[offset + 1].byte;
    try out.print("{s:<16} {d:0>4}\n", .{ name, slot });
    return offset + 2;
}

fn constantInstruction(name: []const u8, chunk: *Chunk, offset: usize, out: Writer) !usize {
    const constant = chunk.code.items[offset + 1].byte;
    try out.print("{s:<16} {d:0>4} '", .{ name, constant });
    try printValue(chunk.constants.items[constant], out);
    try out.print("'\n", .{});
    return offset + 2;
}

fn byteInstruction(name: []const u8, chunk: *Chunk, offset: usize, out: Writer) !usize {
    const slot = chunk.code.items[offset + 1].byte;
    try out.print("{s:<16} {d:0>4}\n", .{ name, slot });
    return offset + 2;
}<|MERGE_RESOLUTION|>--- conflicted
+++ resolved
@@ -26,49 +26,16 @@
 
     const instruction = chunk.code.items[offset].byte;
     switch (instruction) {
-        @intFromEnum(OpCode.constant) => return constantInstruction(
-            "OP_CONSTANT",
-            chunk,
-            offset,
-            out,
-        ),
+        @intFromEnum(OpCode.constant) => return constantInstruction("OP_CONSTANT", chunk, offset, out),
         @intFromEnum(OpCode.nil) => return simpleInstruction("OP_NIL", offset, out),
         @intFromEnum(OpCode.true_) => return simpleInstruction("OP_TRUE", offset, out),
         @intFromEnum(OpCode.false_) => return simpleInstruction("OP_FALSE", offset, out),
         @intFromEnum(OpCode.pop) => return simpleInstruction("OP_POP", offset, out),
-<<<<<<< HEAD
-        @intFromEnum(OpCode.get_local) => return byteInstruction(
-            "OP_GET_LOCAL",
-            chunk,
-            offset,
-            out,
-        ),
-        @intFromEnum(OpCode.set_local) => return byteInstruction(
-            "OP_SET_LOCAL",
-            chunk,
-            offset,
-            out,
-        ),
-        @intFromEnum(OpCode.get_global) => return constantInstruction(
-            "OP_GET_GLOBAL",
-            chunk,
-            offset,
-            out,
-        ),
-        @intFromEnum(OpCode.define_global) => return constantInstruction("OP_DEFINE_GLOBAL", chunk, offset, out),
-        @intFromEnum(OpCode.set_global) => return constantInstruction(
-            "OP_SET_GLOBAL",
-            chunk,
-            offset,
-            out,
-        ),
-=======
         @intFromEnum(OpCode.get_local) => return byteInstruction("OP_GET_LOCAL", chunk, offset, out),
         @intFromEnum(OpCode.set_local) => return byteInstruction("OP_SET_LOCAL", chunk, offset, out),
         @intFromEnum(OpCode.get_global) => return constantInstruction("OP_GET_GLOBAL", chunk, offset, out),
         @intFromEnum(OpCode.define_global) => return constantInstruction("OP_DEFINE_GLOBAL", chunk, offset, out),
         @intFromEnum(OpCode.set_global) => return constantInstruction("OP_SET_GLOBAL", chunk, offset, out),
->>>>>>> d303469c
         @intFromEnum(OpCode.equal) => return simpleInstruction("OP_EQUAL", offset, out),
         @intFromEnum(OpCode.greater) => return simpleInstruction("OP_GREATER", offset, out),
         @intFromEnum(OpCode.less) => return simpleInstruction("OP_LESS", offset, out),
@@ -92,12 +59,6 @@
     return offset + 1;
 }
 
-fn byteInstruction(name: []const u8, chunk: *Chunk, offset: usize, out: Writer) !usize {
-    const slot = chunk.code.items[offset + 1].byte;
-    try out.print("{s:<16} {d:0>4}\n", .{ name, slot });
-    return offset + 2;
-}
-
 fn constantInstruction(name: []const u8, chunk: *Chunk, offset: usize, out: Writer) !usize {
     const constant = chunk.code.items[offset + 1].byte;
     try out.print("{s:<16} {d:0>4} '", .{ name, constant });
