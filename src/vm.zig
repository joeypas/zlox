const std = @import("std");
const types = @import("types.zig");
const compiler = @import("compiler.zig");
const Chunk = types.Chunk;
const OpCode = types.OpCode;
const Value = types.Value;
const ValueType = types.ValueType;
const Instruction = types.Instruction;
const ArrayList = std.ArrayList;
const Allocator = std.mem.Allocator;
const Table = @import("table.zig").Table;
const object = @import("object.zig");

const VM = @This();
const STACK_MAX = 256;

pub const InterpretError = error{
    CompileError,
    RuntimeError,
    InternalError,
};

out: std.io.AnyWriter,
err: std.io.AnyWriter,
allocator: Allocator,
chunk: *Chunk = undefined,
ip: [*]Instruction = undefined,
stack: [STACK_MAX]Value = undefined,
stackTop: [*]Value = undefined,
globals: Table,
strings: Table,
objects: ArrayList(*object.Obj),

pub fn init(allocator: Allocator, stdout: std.fs.File, stderr: std.fs.File) !VM {
    var vm = VM{
        .out = stdout.writer().any(),
        .err = stderr.writer().any(),
        .objects = ArrayList(*object.Obj).init(allocator),
        .globals = try Table.init(allocator),
        .strings = try Table.init(allocator),
        .allocator = allocator,
    };
    vm.resetStack();
    return vm;
}

pub fn deinit(self: *VM) void {
    self.strings.deinit();
    self.globals.deinit();
    for (self.objects.items) |obj| {
        obj.destroy();
    }
    self.objects.deinit();
}

pub fn interpret(self: *VM, source: []const u8) InterpretError!void {
    var chunk = Chunk.init(self.allocator);
    defer chunk.deinit();

    compiler.compile(self.allocator, self, source, &chunk, self.out, self.err) catch |err| {
        return switch (err) {
            InterpretError.InternalError => InterpretError.InternalError,
            else => InterpretError.CompileError,
        };
    };

    self.chunk = &chunk;
    self.ip = self.chunk.code.items.ptr;

    try self.run();
}

fn run(self: *VM) InterpretError!void {
    while (true) {
        const instruction = self.readByte();
        switch (instruction.byte) {
            @intFromEnum(OpCode.constant) => {
                const constant = self.readConstant();
                self.push(constant);
            },
            @intFromEnum(OpCode.nil) => self.push(.{ .nil = 0 }),
            @intFromEnum(OpCode.true_) => self.push(.{ .boolean = true }),
            @intFromEnum(OpCode.false_) => self.push(.{ .boolean = false }),
            @intFromEnum(OpCode.pop) => _ = self.pop(),
            @intFromEnum(OpCode.get_local) => {
                const slot = self.readByte().byte;
<<<<<<< HEAD
                std.debug.print("{any}\n", .{self.stack[slot]});
=======
>>>>>>> d303469c
                self.push(self.stack[slot]);
            },
            @intFromEnum(OpCode.set_local) => {
                const slot = self.readByte().byte;
                self.stack[slot] = self.peek(0);
            },
            @intFromEnum(OpCode.get_global) => {
                const name = self.readConstant().obj;
                if (self.globals.get(name)) |value| {
                    self.push(value.value);
                } else {
                    try self.runtimeError("Undefined variable '{s}'", .{name.string.chars});
                }
            },
            @intFromEnum(OpCode.define_global) => {
                //std.debug.print("In define global\n", .{});
                const name = self.readConstant().obj;
                _ = self.globals.set(name, self.peek(0)) catch return InterpretError.InternalError;
                _ = self.pop();
            },
            @intFromEnum(OpCode.set_global) => {
                //std.debug.print("In set global\n", .{});
                const name = self.readConstant().obj;
                if (self.globals.set(name, self.peek(0)) catch return InterpretError.InternalError) {
                    _ = self.globals.delete(name);
                    try self.runtimeError("Undefined variable '{s}'.", .{name.string.chars});
                }
            },
            @intFromEnum(OpCode.equal) => {
                const a = self.pop();
                const b = self.pop();
                self.push(.{ .boolean = Value.valuesEqual(a, b) });
            },
            @intFromEnum(OpCode.greater) => try self.binaryOp(.greater),
            @intFromEnum(OpCode.less) => try self.binaryOp(.less),
            @intFromEnum(OpCode.add) => {
                if (object.isObjType(self.peek(0), .string) and object.isObjType(self.peek(1), .string)) {
                    try self.concatenate();
                } else {
                    try self.binaryOp(.add);
                }
            },
            @intFromEnum(OpCode.subtract) => try self.binaryOp(.subtract),
            @intFromEnum(OpCode.multiply) => try self.binaryOp(.multiply),
            @intFromEnum(OpCode.divide) => try self.binaryOp(.divide),
            @intFromEnum(OpCode.not) => self.push(.{ .boolean = isFalsey(self.pop()) }),
            @intFromEnum(OpCode.negate) => {
                switch (self.peek(0)) {
                    .number => self.push(.{ .number = -1 * self.pop().number }),
                    else => {
                        try self.runtimeError("Operand must be a number.", .{});
                    },
                }
            },
            @intFromEnum(OpCode.print) => {
                types.printValue(self.pop(), self.out) catch return InterpretError.InternalError;
                self.out.print("\n", .{}) catch return InterpretError.InternalError;
            },
            @intFromEnum(OpCode.return_) => {
                return;
            },
            else => return InterpretError.RuntimeError,
        }
    }
}

fn readByte(self: *VM) Instruction {
    defer self.ip += 1;
    return self.ip[0];
}

fn readConstant(self: *VM) types.Value {
    return self.chunk.constants.items[self.readByte().byte];
}

fn resetStack(self: *VM) void {
    self.stackTop = &self.stack;
}

fn push(self: *VM, value: Value) void {
    self.stackTop[0] = value;
    self.stackTop += 1;
}

fn pop(self: *VM) Value {
    self.stackTop -= 1;
    return self.stackTop[0];
}

fn peek(self: *VM, distance: usize) Value {
    return (self.stackTop - 1 - distance)[0];
}

fn isFalsey(value: Value) bool {
    return Value.isNil(value) or (Value.isBool(value) and !value.boolean);
}

fn concatenate(self: *VM) !void {
    const a = self.pop().obj.string;
    const b = self.pop().obj.string;

    const len = a.length + b.length;
    var chars = self.allocator.alloc(u8, len) catch return InterpretError.InternalError;
    @memcpy(chars[0..b.length], b.chars);
    @memcpy(chars[b.length..], a.chars);
    self.push(.{ .obj = .{ .string = object.ObjString.takeString(self.allocator, chars, self) catch return InterpretError.InternalError } });
}

fn binaryOp(self: *VM, comptime code: OpCode) !void {
    if (!Value.isNumber(self.peek(0)) or !Value.isNumber(self.peek(1))) {
        try self.runtimeError("Operands must be numbers.", .{});
        return InterpretError.RuntimeError;
    }
    const b = self.pop().number;
    const a = self.pop().number;
    switch (code) {
        .add => self.push(.{ .number = a + b }),
        .subtract => self.push(.{ .number = a - b }),
        .multiply => self.push(.{ .number = a * b }),
        .divide => self.push(.{ .number = a / b }),
        .greater => self.push(.{ .boolean = a > b }),
        .less => self.push(.{ .boolean = a < b }),
        else => unreachable,
    }
}

fn runtimeError(self: *VM, comptime format: []const u8, args: anytype) !void {
    self.err.print(format, args) catch return InterpretError.InternalError;
    self.err.print("\n", .{}) catch return InterpretError.InternalError;

    const instruction = if (self.ip[0].line < self.chunk.code.items.len - 1) self.ip[0] else (self.ip - @intFromPtr(self.chunk.code.items.ptr) - 1)[0];
    const line = instruction.line;
    self.err.print("[line {d}] in script\n", .{line}) catch return InterpretError.InternalError;
    self.resetStack();
    return InterpretError.RuntimeError;
}<|MERGE_RESOLUTION|>--- conflicted
+++ resolved
@@ -84,10 +84,6 @@
             @intFromEnum(OpCode.pop) => _ = self.pop(),
             @intFromEnum(OpCode.get_local) => {
                 const slot = self.readByte().byte;
-<<<<<<< HEAD
-                std.debug.print("{any}\n", .{self.stack[slot]});
-=======
->>>>>>> d303469c
                 self.push(self.stack[slot]);
             },
             @intFromEnum(OpCode.set_local) => {
@@ -193,7 +189,7 @@
     var chars = self.allocator.alloc(u8, len) catch return InterpretError.InternalError;
     @memcpy(chars[0..b.length], b.chars);
     @memcpy(chars[b.length..], a.chars);
-    self.push(.{ .obj = .{ .string = object.ObjString.takeString(self.allocator, chars, self) catch return InterpretError.InternalError } });
+    self.push(.{ .obj = object.ObjString.takeString(self.allocator, chars, self) catch return InterpretError.InternalError });
 }
 
 fn binaryOp(self: *VM, comptime code: OpCode) !void {
