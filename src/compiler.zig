const std = @import("std");
const types = @import("types.zig");
const Allocator = std.mem.Allocator;
const InterpretError = @import("vm.zig").InterpretError;
const Chunk = types.Chunk;
const OpCode = types.OpCode;
const Value = types.Value;
const Scanner = @import("scanner.zig");
const Token = Scanner.Token;
const TokenType = Scanner.TokenType;
const object = @import("object.zig");
const VM = @import("vm.zig");
const build_options = @import("build_options");
const debug = @import("debug.zig");

const Compiler = @This();

<<<<<<< HEAD
const Precedence = enum(usize) {
=======
const UINT8_COUNT = std.math.maxInt(u8);

const Precedence = enum(u8) {
>>>>>>> d303469c
    none,
    assignment,
    or_,
    and_,
    equallity,
    comparison,
    term,
    factor,
    unary,
    call,
    primary,
};

<<<<<<< HEAD
const U8_COUNT = 256;
=======
const Local = struct {
    name: Token,
    depth: isize,
};
>>>>>>> d303469c

const ParseFn = ?*const fn (*Compiler, bool) InterpretError!void;

const ParseRule = struct {
    prefix: ParseFn,
    infix: ParseFn,
    precedence: Precedence,
};

const Parser = struct {
    current: Token = undefined,
    previous: Token = undefined,
    hadError: bool = false,
    panicMode: bool = false,
};

const Local = struct {
    name: Token,
    depth: ?usize,
};

const rules = [_]ParseRule{
    // Assigning function pointers and precedence
    .{ .prefix = Compiler.grouping, .infix = null, .precedence = .none }, // left_paren
    .{ .prefix = null, .infix = null, .precedence = .none }, // right_paren
    .{ .prefix = null, .infix = null, .precedence = .none }, // left_brace
    .{ .prefix = null, .infix = null, .precedence = .none }, // right_brace
    .{ .prefix = null, .infix = null, .precedence = .none }, // comma
    .{ .prefix = null, .infix = null, .precedence = .none }, // dot
    .{ .prefix = Compiler.unary, .infix = Compiler.binary, .precedence = .term }, // minus
    .{ .prefix = null, .infix = Compiler.binary, .precedence = .term }, // plus
    .{ .prefix = null, .infix = null, .precedence = .none }, // semicolon
    .{ .prefix = null, .infix = Compiler.binary, .precedence = .factor }, // slash
    .{ .prefix = null, .infix = Compiler.binary, .precedence = .factor }, // star
    .{ .prefix = Compiler.unary, .infix = null, .precedence = .none }, // TOKEN_BANG
    .{ .prefix = null, .infix = Compiler.binary, .precedence = .equallity }, // TOKEN_BANG_EQUAL
    .{ .prefix = null, .infix = null, .precedence = .none }, // TOKEN_EQUAL
    .{ .prefix = null, .infix = Compiler.binary, .precedence = .equallity }, // TOKEN_EQUAL_EQUAL
    .{ .prefix = null, .infix = Compiler.binary, .precedence = .comparison }, // TOKEN_GREATER
    .{ .prefix = null, .infix = Compiler.binary, .precedence = .comparison }, // TOKEN_GREATER_EQUAL
    .{ .prefix = null, .infix = Compiler.binary, .precedence = .comparison }, // TOKEN_LESS
    .{ .prefix = null, .infix = Compiler.binary, .precedence = .comparison }, // TOKEN_LESS_EQUAL
    .{ .prefix = Compiler.variable, .infix = null, .precedence = .none }, // TOKEN_IDENTIFIER
    .{ .prefix = Compiler.string, .infix = null, .precedence = .none }, // TOKEN_STRING
    .{ .prefix = Compiler.number, .infix = null, .precedence = .none }, // TOKEN_NUMBER
    .{ .prefix = null, .infix = null, .precedence = .none }, // TOKEN_AND
    .{ .prefix = null, .infix = null, .precedence = .none }, // TOKEN_CLASS
    .{ .prefix = null, .infix = null, .precedence = .none }, // TOKEN_ELSE
    .{ .prefix = Compiler.literal, .infix = null, .precedence = .none }, // TOKEN_FALSE
    .{ .prefix = null, .infix = null, .precedence = .none }, // TOKEN_FOR
    .{ .prefix = null, .infix = null, .precedence = .none }, // TOKEN_FUN
    .{ .prefix = null, .infix = null, .precedence = .none }, // TOKEN_IF
    .{ .prefix = Compiler.literal, .infix = null, .precedence = .none }, // TOKEN_NIL
    .{ .prefix = null, .infix = null, .precedence = .none }, // TOKEN_OR
    .{ .prefix = null, .infix = null, .precedence = .none }, // TOKEN_PRINT
    .{ .prefix = null, .infix = null, .precedence = .none }, // TOKEN_RETURN
    .{ .prefix = null, .infix = null, .precedence = .none }, // TOKEN_SUPER
    .{ .prefix = null, .infix = null, .precedence = .none }, // TOKEN_THIS
    .{ .prefix = Compiler.literal, .infix = null, .precedence = .none }, // TOKEN_TRUE
    .{ .prefix = null, .infix = null, .precedence = .none }, // TOKEN_VAR
    .{ .prefix = null, .infix = null, .precedence = .none }, // TOKEN_WHILE
    .{ .prefix = null, .infix = null, .precedence = .none }, // TOKEN_error_
    .{ .prefix = null, .infix = null, .precedence = .none },
};

fn getRule(ttype: TokenType) *const ParseRule {
    return &rules[@intFromEnum(ttype)];
}

allocator: Allocator,
locals: [U8_COUNT]Local = undefined,
local_count: usize = 0,
scope_depth: usize = 0,
parser: Parser,
scanner: Scanner,
stderr: std.io.AnyWriter,
stdout: std.io.AnyWriter,
<<<<<<< HEAD
current_chunk: *Chunk,
vm: *VM,

pub fn compile(allocator: Allocator, vm: *VM, source: []const u8, chunk: *Chunk, stdout: std.io.AnyWriter, stderr: std.io.AnyWriter) InterpretError!void {
=======
currentChunk: *Chunk,
vm: *VM,
locals: [UINT8_COUNT]Local = undefined,
localCount: isize = 0,
scopeDepth: isize = 0,

pub fn compile(
    allocator: Allocator,
    vm: *VM,
    source: []const u8,
    chunk: *Chunk,
    stdout: std.io.AnyWriter,
    stderr: std.io.AnyWriter,
) InterpretError!void {
>>>>>>> d303469c
    var compiler = Compiler{
        .vm = vm,
        .allocator = allocator,
        .scanner = Scanner.init(source),
        .stderr = stderr,
        .stdout = stdout,
        .parser = .{},
        .current_chunk = chunk,
    };

    compiler.advance();
    //try compiler.expression();
    //try compiler.consume(.eof, "Expect end of expression.");

    while (!compiler.match(.eof)) {
        try compiler.declaration();
    }
    try compiler.end();
    if (compiler.parser.hadError) return InterpretError.CompileError;
}

fn end(self: *Compiler) !void {
    try self.emitByte(@intFromEnum(OpCode.return_));
    if (build_options.dev) {
        if (!self.parser.hadError)
<<<<<<< HEAD
            debug.dissasembleChunk(self.current_chunk, "code", self.stdout) catch
                return InterpretError.InternalError;
=======
            debug.dissasembleChunk(self.currentChunk, "code", self.stdout) catch return InterpretError.InternalError;
>>>>>>> d303469c
    }
}

fn beginScope(self: *Compiler) void {
<<<<<<< HEAD
    self.scope_depth += 1;
}

fn endScope(self: *Compiler) !void {
    self.scope_depth -= 1;

    while (self.local_count > 0 and self.locals[self.local_count - 1].depth.? > self.scope_depth) {
        try self.emitByte(@intFromEnum(OpCode.pop));
        self.local_count -= 1;
=======
    self.scopeDepth += 1;
}

fn endScope(self: *Compiler) !void {
    self.scopeDepth -= 1;

    while (self.localCount > 0 and self.locals[@intCast(self.localCount - 1)].depth > self.scopeDepth) {
        try self.emitByte(@intFromEnum(OpCode.pop));
        self.localCount -= 1;
>>>>>>> d303469c
    }
}

fn emitByte(self: *Compiler, byte: u8) !void {
    self.current_chunk.writeChunk(byte, self.parser.previous.line) catch return InterpretError.InternalError;
}

fn emitBytes(self: *Compiler, byte1: u8, byte2: u8) !void {
    try self.emitByte(byte1);
    try self.emitByte(byte2);
}

fn emitConstant(self: *Compiler, value: Value) !void {
    try self.emitBytes(@intFromEnum(OpCode.constant), try self.makeConstant(value));
}

fn makeConstant(self: *Compiler, value: Value) !u8 {
    const constant = self.current_chunk.addConstant(value) catch return InterpretError.InternalError;
    //std.debug.print("{d}\n", .{constant});
    if (constant > 256) {
        try self.err("Too many constants in one chunk.");
    }

    return @intCast(constant);
}

fn printStatement(self: *Compiler) !void {
    try self.expression();
    try self.consume(.semicolon, "Expect ';' after value.");
    try self.emitByte(@intFromEnum(OpCode.print));
}

fn synchronize(self: *Compiler) void {
    self.parser.panicMode = false;

    while (self.parser.current.type != .eof) {
        if (self.parser.previous.type == .semicolon) return;
        switch (self.parser.current.type) {
            .class, .fun, .var_, .for_, .if_, .while_, .print, .return_ => return,
            else => {},
        }

        self.advance();
    }
}

fn advance(self: *Compiler) void {
    self.parser.previous = self.parser.current;

    while (true) {
        self.parser.current = self.scanner.scanToken();

        if (self.parser.current.type != .error_) break;

        self.errorAtCurrent(self.parser.current.start[0..self.parser.current.length]) catch unreachable;
    }
}

fn expression(self: *Compiler) !void {
    try self.parsePrecedence(.assignment);
}

fn block(self: *Compiler) !void {
    while (!self.check(.right_brace) and !self.check(.eof)) {
        try self.declaration();
    }

    try self.consume(.right_brace, "Expect '}' after block.");
}

fn expressionStatement(self: *Compiler) !void {
    try self.expression();
    try self.consume(.semicolon, "Expect ';' after expression.");
    try self.emitByte(@intFromEnum(OpCode.pop));
}

fn varDeclaration(self: *Compiler) !void {
    const global = try self.parseVariable("Expect variable name.");

    if (self.match(.equal)) {
        try self.expression();
    } else {
        try self.emitByte(@intFromEnum(OpCode.nil));
    }

    try self.consume(.semicolon, "Expect ';' after variable declaration.");

    try self.defineVariable(global);
}

fn declaration(self: *Compiler) InterpretError!void {
    if (self.match(.var_)) {
        std.debug.print("{any}\n", .{self.parser.previous});
        try self.varDeclaration();
    } else {
        try self.statement();
    }

    if (self.parser.panicMode) self.synchronize();
}

fn statement(self: *Compiler) !void {
    if (self.match(.print)) {
        try self.printStatement();
    } else if (self.match(.left_brace)) {
        self.beginScope();
        try self.block();
        try self.endScope();
    } else {
        try self.expressionStatement();
    }
}

fn block(self: *Compiler) !void {
    while (!self.check(.right_brace) and !self.check(.eof)) {
        try self.declaration();
    }

    try self.consume(.right_brace, "Expect '}' after block.");
}

fn parsePrecedence(self: *Compiler, prec: Precedence) !void {
    self.advance();
    const prefix_rule = getRule(self.parser.previous.type).prefix;
    const canAssign = @intFromEnum(prec) <= @intFromEnum(Precedence.assignment);

    if (prefix_rule == null) {
        try self.err("Expect expression.");
        return;
    } else {
        try prefix_rule.?(self, canAssign);
    }

    while (@intFromEnum(prec) <= @intFromEnum(getRule(self.parser.current.type).precedence)) {
        self.advance();
        const infix = getRule(self.parser.previous.type).infix;
        try infix.?(self, canAssign);

        if (canAssign and self.match(.equal)) {
            try self.err("Invalid assignment target.");
        }
    }
}

fn parseVariable(self: *Compiler, errorMessage: []const u8) !u8 {
    try self.consume(.identifier, errorMessage);

    try self.declareVariable();
<<<<<<< HEAD
    if (self.scope_depth > 0) return 0;
=======
    if (self.scopeDepth > 0) return 0;
>>>>>>> d303469c

    return self.identifierConstant(&self.parser.previous);
}

fn markInitialized(self: *Compiler) void {
    self.locals[self.local_count - 1].depth = self.scope_depth;
}

fn defineVariable(self: *Compiler, global: u8) !void {
<<<<<<< HEAD
    if (self.scope_depth > 0) {
        self.markInitialized();
=======
    if (self.scopeDepth > 0) {
>>>>>>> d303469c
        return;
    }

    try self.emitBytes(@intFromEnum(OpCode.define_global), global);
}

fn identifierConstant(self: *Compiler, name: *const Token) !u8 {
    const constant = try self.makeConstant(.{ .obj = .{ .string = object.ObjString.copyString(
        self.allocator,
        name.start[0..name.length],
        self.vm,
    ) catch return InterpretError.InternalError } });
    return constant;
}

<<<<<<< HEAD
fn addLocal(self: *Compiler, name: Token) !void {
    if (self.local_count == U8_COUNT) {
        try self.err("Too many local variables in function.");
    }

    var local = &self.locals[self.local_count];
    self.local_count += 1;
    local.name = name;
    local.depth = null;
}

fn declareVariable(self: *Compiler) !void {
    if (self.scope_depth == 0) return;
    const name = self.parser.previous;

    if (self.local_count != 0) {
        var i = self.local_count - 1;
        while (i >= 0) : (i -= 1) {
            const local = &self.locals[i];
            if (local.depth != null and local.depth.? < self.scope_depth) break;

            if (identifiersEqual(&name, &local.name)) {
                try self.err("Already a variable with this name in this scope.");
            }
        }
    }

    try self.addLocal(name);
}

fn identifiersEqual(a: *const Token, b: *const Token) bool {
    if (a.length != b.length) return false;
    return std.mem.eql(u8, a.start[0..a.length], b.start[0..a.length]);
}

fn resolveLocal(self: *Compiler, name: *const Token) !?u8 {
    if (self.local_count == 0) return null;
    var i: usize = self.local_count - 1;
    while (i >= 0) : (i -= 1) {
        const local = &self.locals[i];
        if (identifiersEqual(name, &local.name)) {
            if (local.depth == null) {
                try self.err("Can't read local variable in its own initializer.");
            }
            return @intCast(i);
        }
    }

    return null;
=======
fn identifiersEqual(a: *Token, b: *Token) bool {
    if (a.length != b.length) return false;
    return std.mem.eql(u8, a.start[0..a.length], b.start[0..a.length]);
}

fn resolveLocal(self: *Compiler, name: *Token) !isize {
    var i = self.localCount - 1;
    while (i >= 0) : (i -= 1) {
        const local = &self.locals[@intCast(i)];
        if (identifiersEqual(name, &local.name)) return i;
    }

    return -1;
}

fn addLocal(self: *Compiler, name: Token) !void {
    if (self.localCount == UINT8_COUNT) {
        return self.err("Too many local variables in function.");
    }

    var local = &self.locals[@intCast(self.localCount)];
    self.localCount += 1;
    local.name = name;
    local.depth = self.scopeDepth;
}

fn declareVariable(self: *Compiler) !void {
    if (self.scopeDepth == 0) return;

    const name = &self.parser.previous;

    var i = self.localCount - 1;
    while (i >= 0) : (i -= 1) {
        const local = &self.locals[@intCast(i)];
        if (local.depth != -1 and local.depth < self.scopeDepth) {
            break;
        }

        if (identifiersEqual(name, &local.name)) {
            try self.err("Already a variable with this name in this scope.");
        }
    }

    try self.addLocal(name.*);
>>>>>>> d303469c
}

fn number(self: *Compiler, _: bool) !void {
    const value = std.fmt.parseFloat(f32, self.parser.previous.start[0..self.parser.previous.length]) catch return InterpretError.InternalError;

    try self.emitConstant(Value{ .number = value });
}

fn string(self: *Compiler, _: bool) !void {
    try self.emitConstant(
        .{
            .obj = .{ .string = object.ObjString.copyString(
                self.allocator,
                self.parser.previous.start[1 .. self.parser.previous.length - 1],
                self.vm,
            ) catch |erro| {
                std.debug.print("{any}", .{erro});
                return InterpretError.InternalError;
            } },
        },
    );
}

fn variable(self: *Compiler, canAssign: bool) !void {
    self.namedVariable(self.parser.previous, canAssign) catch return InterpretError.CompileError;
}

<<<<<<< HEAD
fn namedVariable(self: *Compiler, name: Token, canAssign: bool) !void {
    var getOp: OpCode = undefined;
    var setOp: OpCode = undefined;
    var arg: ?u8 = try self.resolveLocal(&name);

    if (arg) |a| {
        arg = a;
        getOp = OpCode.get_local;
        setOp = OpCode.set_local;
    } else {
        arg = try self.identifierConstant(&name);
        getOp = OpCode.get_global;
        setOp = OpCode.set_global;
=======
fn namedVariable(self: *Compiler, name: *Token, canAssign: bool) !void {
    var get_op: u8 = undefined;
    var set_op: u8 = undefined;
    var arg = try self.resolveLocal(name);
    if (arg != -1) {
        get_op = @intFromEnum(OpCode.get_local);
        set_op = @intFromEnum(OpCode.set_local);
    } else {
        arg = @intCast(try self.identifierConstant(name));
        get_op = @intFromEnum(OpCode.get_global);
        set_op = @intFromEnum(OpCode.set_global);
>>>>>>> d303469c
    }

    if (canAssign and self.match(.equal)) {
        try self.expression();
<<<<<<< HEAD
        try self.emitBytes(@intFromEnum(setOp), arg.?);
    } else {
        try self.emitBytes(@intFromEnum(getOp), arg.?);
=======
        try self.emitBytes(set_op, @intCast(arg));
    } else {
        try self.emitBytes(get_op, @intCast(arg));
>>>>>>> d303469c
    }
}

fn unary(self: *Compiler, _: bool) !void {
    const operator_type = self.parser.previous.type;

    try self.parsePrecedence(.unary);

    switch (operator_type) {
        .bang => try self.emitByte(@intFromEnum(OpCode.not)),
        .minus => try self.emitByte(@intFromEnum(OpCode.negate)),
        else => unreachable,
    }
}

fn grouping(self: *Compiler, _: bool) !void {
    try self.expression();
    try self.consume(.right_paren, "Expect ')' after expression.");
}

fn binary(self: *Compiler, _: bool) !void {
    const operator_type = self.parser.previous.type;
    const rule = getRule(operator_type);
    try self.parsePrecedence(@enumFromInt(@intFromEnum(rule.precedence) + 1));

    switch (operator_type) {
        .bang_equal => try self.emitBytes(@intFromEnum(OpCode.equal), @intFromEnum(OpCode.not)),
        .equal_equal => try self.emitByte(@intFromEnum(OpCode.equal)),
        .greater => try self.emitByte(@intFromEnum(OpCode.greater)),
        .greater_equal => try self.emitBytes(@intFromEnum(OpCode.less), @intFromEnum(OpCode.not)),
        .less => try self.emitByte(@intFromEnum(OpCode.less)),
        .less_equal => try self.emitBytes(@intFromEnum(OpCode.greater), @intFromEnum(OpCode.not)),
        .plus => try self.emitByte(@intFromEnum(OpCode.add)),
        .minus => try self.emitByte(@intFromEnum(OpCode.subtract)),
        .star => try self.emitByte(@intFromEnum(OpCode.multiply)),
        .slash => try self.emitByte(@intFromEnum(OpCode.divide)),
        else => unreachable,
    }
}

fn literal(self: *Compiler, _: bool) !void {
    switch (self.parser.previous.type) {
        .false_ => try self.emitByte(@intFromEnum(OpCode.false_)),
        .nil => try self.emitByte(@intFromEnum(OpCode.nil)),
        .true_ => try self.emitByte(@intFromEnum(OpCode.true_)),
        else => unreachable,
    }
}

fn consume(self: *Compiler, comptime T: TokenType, message: []const u8) !void {
    if (self.parser.current.type == T) {
        self.advance();
        return;
    }

    try self.errorAtCurrent(message);
}

fn match(self: *Compiler, comptime T: TokenType) bool {
    if (!self.check(T)) return false;
    self.advance();
    return true;
}

fn check(self: *Compiler, comptime T: TokenType) bool {
    return self.parser.current.type == T;
}

fn errorAtCurrent(self: *Compiler, message: []const u8) !void {
    self.errorAt(&self.parser.current, message) catch return InterpretError.InternalError;
}

fn err(self: *Compiler, message: []const u8) !void {
    self.errorAt(&self.parser.previous, message) catch return InterpretError.InternalError;
}

fn errorAt(self: *Compiler, token: *Token, message: []const u8) !void {
    if (self.parser.panicMode) return;
    try self.stderr.print("[line {d}] Error", .{token.line});

    self.parser.panicMode = true;

    if (token.type == .eof) {
        try self.stderr.print(" at end", .{});
    } else if (token.type == .error_) {} else {
        try self.stderr.print(" at '{s}'", .{token.start[0..token.length]});
    }

    try self.stderr.print(": {s}\n", .{message});
    self.parser.hadError = true;
}

fn compileTest(source: []const u8, out: std.io.AnyWriter) InterpretError!void {
    var scanner = Scanner.init(source);
    defer scanner.deinit();
    var line: isize = -1;

    while (true) {
        const token = scanner.scanToken();
        if (token.line != line) {
            out.print("{d:0>4} ", .{token.line}) catch return InterpretError.InternalError;
            line = @intCast(token.line);
        } else {
            out.print("   | ", .{}) catch return InterpretError.InternalError;
        }
        out.print("{} '{s}'\n", .{ token.type, token.start[0..token.length] }) catch return InterpretError.InternalError;

        if (token.type == .eof) break;
    }
}

test "compile" {
    var stdout = std.io.getStdOut();
    defer stdout.close();
    try compileTest(" \"st\" + \"ri\" ", stdout.writer().any());
}<|MERGE_RESOLUTION|>--- conflicted
+++ resolved
@@ -15,13 +15,9 @@
 
 const Compiler = @This();
 
-<<<<<<< HEAD
-const Precedence = enum(usize) {
-=======
 const UINT8_COUNT = std.math.maxInt(u8);
 
 const Precedence = enum(u8) {
->>>>>>> d303469c
     none,
     assignment,
     or_,
@@ -35,14 +31,10 @@
     primary,
 };
 
-<<<<<<< HEAD
-const U8_COUNT = 256;
-=======
 const Local = struct {
     name: Token,
     depth: isize,
 };
->>>>>>> d303469c
 
 const ParseFn = ?*const fn (*Compiler, bool) InterpretError!void;
 
@@ -57,11 +49,6 @@
     previous: Token = undefined,
     hadError: bool = false,
     panicMode: bool = false,
-};
-
-const Local = struct {
-    name: Token,
-    depth: ?usize,
 };
 
 const rules = [_]ParseRule{
@@ -113,19 +100,10 @@
 }
 
 allocator: Allocator,
-locals: [U8_COUNT]Local = undefined,
-local_count: usize = 0,
-scope_depth: usize = 0,
 parser: Parser,
 scanner: Scanner,
 stderr: std.io.AnyWriter,
 stdout: std.io.AnyWriter,
-<<<<<<< HEAD
-current_chunk: *Chunk,
-vm: *VM,
-
-pub fn compile(allocator: Allocator, vm: *VM, source: []const u8, chunk: *Chunk, stdout: std.io.AnyWriter, stderr: std.io.AnyWriter) InterpretError!void {
-=======
 currentChunk: *Chunk,
 vm: *VM,
 locals: [UINT8_COUNT]Local = undefined,
@@ -140,7 +118,6 @@
     stdout: std.io.AnyWriter,
     stderr: std.io.AnyWriter,
 ) InterpretError!void {
->>>>>>> d303469c
     var compiler = Compiler{
         .vm = vm,
         .allocator = allocator,
@@ -148,7 +125,7 @@
         .stderr = stderr,
         .stdout = stdout,
         .parser = .{},
-        .current_chunk = chunk,
+        .currentChunk = chunk,
     };
 
     compiler.advance();
@@ -166,27 +143,11 @@
     try self.emitByte(@intFromEnum(OpCode.return_));
     if (build_options.dev) {
         if (!self.parser.hadError)
-<<<<<<< HEAD
-            debug.dissasembleChunk(self.current_chunk, "code", self.stdout) catch
-                return InterpretError.InternalError;
-=======
             debug.dissasembleChunk(self.currentChunk, "code", self.stdout) catch return InterpretError.InternalError;
->>>>>>> d303469c
     }
 }
 
 fn beginScope(self: *Compiler) void {
-<<<<<<< HEAD
-    self.scope_depth += 1;
-}
-
-fn endScope(self: *Compiler) !void {
-    self.scope_depth -= 1;
-
-    while (self.local_count > 0 and self.locals[self.local_count - 1].depth.? > self.scope_depth) {
-        try self.emitByte(@intFromEnum(OpCode.pop));
-        self.local_count -= 1;
-=======
     self.scopeDepth += 1;
 }
 
@@ -196,12 +157,11 @@
     while (self.localCount > 0 and self.locals[@intCast(self.localCount - 1)].depth > self.scopeDepth) {
         try self.emitByte(@intFromEnum(OpCode.pop));
         self.localCount -= 1;
->>>>>>> d303469c
     }
 }
 
 fn emitByte(self: *Compiler, byte: u8) !void {
-    self.current_chunk.writeChunk(byte, self.parser.previous.line) catch return InterpretError.InternalError;
+    self.currentChunk.writeChunk(byte, self.parser.previous.line) catch return InterpretError.InternalError;
 }
 
 fn emitBytes(self: *Compiler, byte1: u8, byte2: u8) !void {
@@ -214,9 +174,8 @@
 }
 
 fn makeConstant(self: *Compiler, value: Value) !u8 {
-    const constant = self.current_chunk.addConstant(value) catch return InterpretError.InternalError;
-    //std.debug.print("{d}\n", .{constant});
-    if (constant > 256) {
+    const constant = self.currentChunk.addConstant(value) catch return InterpretError.InternalError;
+    if (constant > 255) {
         try self.err("Too many constants in one chunk.");
     }
 
@@ -289,7 +248,6 @@
 
 fn declaration(self: *Compiler) InterpretError!void {
     if (self.match(.var_)) {
-        std.debug.print("{any}\n", .{self.parser.previous});
         try self.varDeclaration();
     } else {
         try self.statement();
@@ -310,30 +268,24 @@
     }
 }
 
-fn block(self: *Compiler) !void {
-    while (!self.check(.right_brace) and !self.check(.eof)) {
-        try self.declaration();
-    }
-
-    try self.consume(.right_brace, "Expect '}' after block.");
-}
-
 fn parsePrecedence(self: *Compiler, prec: Precedence) !void {
     self.advance();
     const prefix_rule = getRule(self.parser.previous.type).prefix;
     const canAssign = @intFromEnum(prec) <= @intFromEnum(Precedence.assignment);
 
-    if (prefix_rule == null) {
+    if (prefix_rule) |f| {
+        try f(self, canAssign);
+    } else {
         try self.err("Expect expression.");
         return;
-    } else {
-        try prefix_rule.?(self, canAssign);
     }
 
     while (@intFromEnum(prec) <= @intFromEnum(getRule(self.parser.current.type).precedence)) {
         self.advance();
         const infix = getRule(self.parser.previous.type).infix;
-        try infix.?(self, canAssign);
+        if (infix) |f| {
+            try f(self, canAssign);
+        }
 
         if (canAssign and self.match(.equal)) {
             try self.err("Invalid assignment target.");
@@ -345,92 +297,28 @@
     try self.consume(.identifier, errorMessage);
 
     try self.declareVariable();
-<<<<<<< HEAD
-    if (self.scope_depth > 0) return 0;
-=======
     if (self.scopeDepth > 0) return 0;
->>>>>>> d303469c
 
     return self.identifierConstant(&self.parser.previous);
 }
 
-fn markInitialized(self: *Compiler) void {
-    self.locals[self.local_count - 1].depth = self.scope_depth;
-}
-
 fn defineVariable(self: *Compiler, global: u8) !void {
-<<<<<<< HEAD
-    if (self.scope_depth > 0) {
-        self.markInitialized();
-=======
     if (self.scopeDepth > 0) {
->>>>>>> d303469c
         return;
     }
 
     try self.emitBytes(@intFromEnum(OpCode.define_global), global);
 }
 
-fn identifierConstant(self: *Compiler, name: *const Token) !u8 {
-    const constant = try self.makeConstant(.{ .obj = .{ .string = object.ObjString.copyString(
+fn identifierConstant(self: *Compiler, name: *Token) !u8 {
+    const constant = try self.makeConstant(.{ .obj = object.ObjString.copyString(
         self.allocator,
         name.start[0..name.length],
         self.vm,
-    ) catch return InterpretError.InternalError } });
+    ) catch return InterpretError.InternalError });
     return constant;
 }
 
-<<<<<<< HEAD
-fn addLocal(self: *Compiler, name: Token) !void {
-    if (self.local_count == U8_COUNT) {
-        try self.err("Too many local variables in function.");
-    }
-
-    var local = &self.locals[self.local_count];
-    self.local_count += 1;
-    local.name = name;
-    local.depth = null;
-}
-
-fn declareVariable(self: *Compiler) !void {
-    if (self.scope_depth == 0) return;
-    const name = self.parser.previous;
-
-    if (self.local_count != 0) {
-        var i = self.local_count - 1;
-        while (i >= 0) : (i -= 1) {
-            const local = &self.locals[i];
-            if (local.depth != null and local.depth.? < self.scope_depth) break;
-
-            if (identifiersEqual(&name, &local.name)) {
-                try self.err("Already a variable with this name in this scope.");
-            }
-        }
-    }
-
-    try self.addLocal(name);
-}
-
-fn identifiersEqual(a: *const Token, b: *const Token) bool {
-    if (a.length != b.length) return false;
-    return std.mem.eql(u8, a.start[0..a.length], b.start[0..a.length]);
-}
-
-fn resolveLocal(self: *Compiler, name: *const Token) !?u8 {
-    if (self.local_count == 0) return null;
-    var i: usize = self.local_count - 1;
-    while (i >= 0) : (i -= 1) {
-        const local = &self.locals[i];
-        if (identifiersEqual(name, &local.name)) {
-            if (local.depth == null) {
-                try self.err("Can't read local variable in its own initializer.");
-            }
-            return @intCast(i);
-        }
-    }
-
-    return null;
-=======
 fn identifiersEqual(a: *Token, b: *Token) bool {
     if (a.length != b.length) return false;
     return std.mem.eql(u8, a.start[0..a.length], b.start[0..a.length]);
@@ -475,7 +363,6 @@
     }
 
     try self.addLocal(name.*);
->>>>>>> d303469c
 }
 
 fn number(self: *Compiler, _: bool) !void {
@@ -487,37 +374,22 @@
 fn string(self: *Compiler, _: bool) !void {
     try self.emitConstant(
         .{
-            .obj = .{ .string = object.ObjString.copyString(
+            .obj = object.ObjString.copyString(
                 self.allocator,
                 self.parser.previous.start[1 .. self.parser.previous.length - 1],
                 self.vm,
             ) catch |erro| {
                 std.debug.print("{any}", .{erro});
                 return InterpretError.InternalError;
-            } },
+            },
         },
     );
 }
 
 fn variable(self: *Compiler, canAssign: bool) !void {
-    self.namedVariable(self.parser.previous, canAssign) catch return InterpretError.CompileError;
-}
-
-<<<<<<< HEAD
-fn namedVariable(self: *Compiler, name: Token, canAssign: bool) !void {
-    var getOp: OpCode = undefined;
-    var setOp: OpCode = undefined;
-    var arg: ?u8 = try self.resolveLocal(&name);
-
-    if (arg) |a| {
-        arg = a;
-        getOp = OpCode.get_local;
-        setOp = OpCode.set_local;
-    } else {
-        arg = try self.identifierConstant(&name);
-        getOp = OpCode.get_global;
-        setOp = OpCode.set_global;
-=======
+    self.namedVariable(&self.parser.previous, canAssign) catch return InterpretError.CompileError;
+}
+
 fn namedVariable(self: *Compiler, name: *Token, canAssign: bool) !void {
     var get_op: u8 = undefined;
     var set_op: u8 = undefined;
@@ -529,20 +401,13 @@
         arg = @intCast(try self.identifierConstant(name));
         get_op = @intFromEnum(OpCode.get_global);
         set_op = @intFromEnum(OpCode.set_global);
->>>>>>> d303469c
     }
 
     if (canAssign and self.match(.equal)) {
         try self.expression();
-<<<<<<< HEAD
-        try self.emitBytes(@intFromEnum(setOp), arg.?);
-    } else {
-        try self.emitBytes(@intFromEnum(getOp), arg.?);
-=======
         try self.emitBytes(set_op, @intCast(arg));
     } else {
         try self.emitBytes(get_op, @intCast(arg));
->>>>>>> d303469c
     }
 }
 
